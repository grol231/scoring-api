--- conflicted
+++ resolved
@@ -28,12 +28,8 @@
 
     def set_valid_auth(self, request):
         if request.get("login") == api.ADMIN_LOGIN:
-<<<<<<< HEAD
-            request["token"] = hashlib.sha512(bytes(datetime.datetime.now().strftime("%Y%m%d%H") + api.ADMIN_SALT, 'utf-8')).hexdigest()
-=======
             request["token"] = hashlib.sha512(
                 bytes(datetime.datetime.now().strftime("%Y%m%d%H") + api.ADMIN_SALT, 'utf-8')).hexdigest()
->>>>>>> e0b5a4e2
         else:
             msg = request.get("account", "") + request.get("login", "") + api.SALT
             request["token"] = hashlib.sha512(bytes(msg, 'utf-8')).hexdigest()
@@ -101,9 +97,6 @@
         self.assertEqual(api.OK, code, arguments)
         score = response.get("score")
         self.assertTrue(isinstance(score, (int, float)) and score >= 0, arguments)
-        a = sorted(arguments.keys())
-        b = sorted(self.context["has"])
-        self.assertEqual(a, b)
         self.assertEqual(sorted(self.context["has"]), sorted(arguments.keys()))
 
     def test_ok_score_admin_request(self):
