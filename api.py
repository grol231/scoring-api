--- conflicted
+++ resolved
@@ -1,7 +1,7 @@
 #!/usr/bin/env python
 
 import json
-from datetime import datetime
+import datetime
 import logging
 import hashlib
 import uuid
@@ -9,70 +9,37 @@
 from http.server import HTTPServer, BaseHTTPRequestHandler
 import scoring
 
-<<<<<<< HEAD
-SALT = 'Otus'
-ADMIN_LOGIN = 'admin'
-ADMIN_SALT = '42'
-=======
 YEAR = 31536000
 AGE = 70
 SALT = "Otus"
 ADMIN_LOGIN = "admin"
 ADMIN_SALT = "42"
->>>>>>> e0b5a4e2
 OK = 200
-YEAR = 31536000
-AGE = 70
 BAD_REQUEST = 400
 FORBIDDEN = 403
 NOT_FOUND = 404
 INVALID_REQUEST = 422
 INTERNAL_ERROR = 500
 ERRORS = {
-    BAD_REQUEST: 'Bad Request',
-    FORBIDDEN: 'Forbidden',
-    NOT_FOUND: 'Not Found',
-    INVALID_REQUEST: 'Invalid Request',
-    INTERNAL_ERROR: 'Internal Server Error',
+    BAD_REQUEST: "Bad Request",
+    FORBIDDEN: "Forbidden",
+    NOT_FOUND: "Not Found",
+    INVALID_REQUEST: "Invalid Request",
+    INTERNAL_ERROR: "Internal Server Error",
 }
 UNKNOWN = 0
 MALE = 1
 FEMALE = 2
 GENDERS = {
-    UNKNOWN: 'unknown',
-    MALE: 'male',
-    FEMALE: 'female',
+    UNKNOWN: "unknown",
+    MALE: "male",
+    FEMALE: "female",
 }
 
 
 class Field:
 
     def __init__(self, required, nullable=False):
-<<<<<<< HEAD
-        self._required = required
-        self._nullable = nullable
-        self._value = None
-
-
-    @property
-    def required(self):
-        return self._required
-
-    @property
-    def nullable(self):
-        return self._nullable
-
-    def validate(self):
-        raise NotImplementedError
-
-    @property
-    def value(self):
-        return self._value
-
-    @value.setter
-    def value(self, value):
-        self._value = value
-=======
         self.required = required
         self.nullable = nullable
         self.value = None
@@ -85,7 +52,6 @@
 
     def validate(self):
         raise NotImplementedError("you need to define a validate method")
->>>>>>> e0b5a4e2
 
 
 class CharField(Field):
@@ -94,12 +60,8 @@
         super().__init__(required, nullable)
 
     def validate(self):
-<<<<<<< HEAD
-        return isinstance(self.value, str)
-=======
         if isinstance(self.value, str) is False:
             raise ValueError('char field is not str')
->>>>>>> e0b5a4e2
 
 
 class ArgumentsField(Field):
@@ -108,12 +70,6 @@
         super().__init__(required, nullable)
 
     def validate(self):
-<<<<<<< HEAD
-        return isinstance(self.value, dict)
-
-
-class EmailField(CharField):
-=======
         if isinstance(self.value, dict) is False:
             raise ValueError('arguments field is not dict')
 
@@ -141,33 +97,13 @@
             raise ValueError('phone field must have 11 numbers')
         if str(self.value)[0] != '7':
             raise ValueError('phone field must have 7 in the begin')
->>>>>>> e0b5a4e2
-
-    def __init__(self, required, nullable):
-        super().__init__(required, nullable)
-
-<<<<<<< HEAD
-    def validate(self):
-        return super().validate() and '@' in self.value
-=======
+
+
 class DateField(CharField):
->>>>>>> e0b5a4e2
-
-    def __init__(self, required, nullable):
-        super().__init__(required, nullable)
-
-<<<<<<< HEAD
-class PhoneField(Field):
-
-    def __init__(self, required, nullable):
-        super().__init__(required, nullable)
-
-    def validate(self):
-        if (isinstance(self.value, str) or isinstance(self.value, int)) and \
-                len(str(self.value)) == 11 and str(self.value)[0] == '7':
-                return True
-        return False
-=======
+
+    def __init__(self, required, nullable):
+        super().__init__(required, nullable)
+
     def validate(self):
         super().validate()
         try:
@@ -201,26 +137,9 @@
         if self.value not in GENDERS:
             raise ValueError('gender field must be to equal 0,1,2')
 
->>>>>>> e0b5a4e2
 
 class ClientIDsField(Field):
 
-<<<<<<< HEAD
-class DateField(CharField):
-
-    def __init__(self, required, nullable):
-        super().__init__(required, nullable)
-
-    def validate(self):
-        if super().validate() is False:
-            return False
-        try:
-            datetime.strptime(self.value, '%d.%m.%Y')
-        except ValueError:
-            logging.error('Incorrect data format, should be DD.MM.YYYY')
-            return False
-        return True
-=======
     def __init__(self, required):
         super().__init__(required)
 
@@ -233,35 +152,9 @@
             if isinstance(client_id, int) is False:
                 raise ValueError('client ids field element must be int')
 
->>>>>>> e0b5a4e2
 
 class MetaRequest(type):
 
-<<<<<<< HEAD
-class BirthDayField(DateField):
-
-    def __init__(self, required, nullable):
-        super().__init__(required, nullable)
-
-    def validate(self):
-        if super().validate() is False:
-            return False
-        date = datetime.strptime(self.value, '%d.%m.%Y')
-        now = datetime.now()
-        diff = int((now - date).total_seconds())
-        if diff > int(datetime.fromtimestamp(YEAR*AGE).timestamp()):
-            return False
-        return True
-
-
-class GenderField(Field):
-
-    def __init__(self, required, nullable):
-        super().__init__(required, nullable)
-
-    def validate(self):
-        return isinstance(self.value, int) and self.value in GENDERS
-=======
     def __new__(mcs, name, base, attrs):
         fields = {}
         for key, value in attrs.items():
@@ -309,7 +202,6 @@
     phone = PhoneField(required=False, nullable=True)
     birthday = BirthDayField(required=False, nullable=True)
     gender = GenderField(required=False, nullable=True)
->>>>>>> e0b5a4e2
 
     def __init__(self):
         for key, field in self.fields.items():
@@ -338,355 +230,29 @@
         return response, OK
 
 
-<<<<<<< HEAD
-class ClientIDsField(Field):
-
-    def __init__(self, required):
-        super().__init__(required)
-
-    # def __len__(self):
-    #     return len(self.value)
-
-    def validate(self):
-        if isinstance(self.value, list):
-            for client_id in self.value:
-                if isinstance(client_id, int) is False:
-                    return False
-        else:
-            return False
-        return True
-
-
-class MethodRequest:
-
-    def __init__(self):
-        self._account = CharField(required=False, nullable=True)
-        self._login = CharField(required=True, nullable=False)
-        self._token = CharField(required=True, nullable=True)
-        self._arguments = ArgumentsField(required=True, nullable=True)
-        self._method = CharField(required=True, nullable=False)
-
-    def handler(self, request, ctx, store):
-        code = OK
-        response = 'OK'
-        self._parse(request['body'])
-        if self.login.value is None or self.account.value is None:
-            response = ERRORS[INVALID_REQUEST]
-            code = INVALID_REQUEST
-            return response, code
-        if check_auth(self) is False:
-            response = ERRORS[FORBIDDEN]
-            code = FORBIDDEN
-            return response, code
-        if self._validate(request['body']) is False:
-            response = ERRORS[INVALID_REQUEST]
-            code = INVALID_REQUEST
-        return response, code
-=======
 class MethodRequest(metaclass=MetaRequest):
     account = CharField(required=False, nullable=True)
     login = CharField(required=True, nullable=True)
     token = CharField(required=True, nullable=True)
     arguments = ArgumentsField(required=True, nullable=True)
     method = CharField(required=True, nullable=False)
->>>>>>> e0b5a4e2
 
     @property
     def is_admin(self):
-        return self.login.value == ADMIN_LOGIN
-
-    @property
-    def account(self):
-        return self._account
-
-    @property
-    def login(self):
-        return self._login
-
-    @property
-    def token(self):
-        return self._token
-
-    @property
-    def arguments(self):
-        return self._arguments
-
-    @property
-    def method(self):
-        return self._method
-
-    def _parse(self, body):
-        if 'account' in body:
-            self._account.value = body['account']
-        if 'login' in body:
-            self._login.value = body['login']
-        if 'token' in body:
-            self._token.value = body['token']
-        if 'arguments' in body:
-            self._arguments.value = body['arguments']
-        if 'method' in body:
-            self._method.value = body['method']
-
-    def _validate(self, body):
-        if self.account.required and 'account' not in body \
-                or \
-                self.account.nullable is False and 'account' in body and body['account'] is None\
-                or\
-                'account' in body and self.account.validate() is False:
-            return False
-        if self.login.required and 'login' not in body \
-                or \
-                self.account.nullable is False and ('login' not in body or body['login'] is None)\
-                or\
-                'login' in body and self.login.validate() is False:
-            return False
-        if self.token.required and 'token' not in body \
-                or \
-                self.token.nullable is False and 'token' in body and body['token'] is None\
-                or\
-                'token' in body and self.token.validate() is False:
-            return False
-        if self.arguments.required and 'arguments' not in body \
-                or \
-                self.arguments.nullable is False and 'arguments' in body and body['arguments'] is None\
-                or\
-                'arguments' in body and self.arguments.validate() is False:
-            return False
-        if self.method.required and 'method' not in body \
-                or \
-                self.method.nullable is False and 'method' in body and body['method'] is None\
-                or\
-                'method' in body and self.method.validate() is False:
-            return False
-        return True
-
-
-class ClientsInterestsRequest:
-
-    def __init__(self):
-        self._method_request = MethodRequest()
-        self._client_ids = ClientIDsField(required=True)
-        self._date = DateField(required=False, nullable=True)
-
-    def handler(self, request, ctx, store):
-        response, code = self._method_request.handler(request, ctx, store)
-        if code != OK:
-            return response, code
-        self._parse(request['body']['arguments'])
-        if self._validate(request['body']['arguments']) is False:
-            response = ERRORS[INVALID_REQUEST]
-            code = INVALID_REQUEST
-            return response, code
-        return self.method_handler(request, ctx, store)
-
-    @property
-    def client_ids(self):
-        return self._client_ids
-
-    @property
-    def date(self):
-        return self._date
-
-    def _parse(self, arguments):
-        if 'client_ids' in arguments:
-            self._client_ids.value = arguments['client_ids']
-        if 'date' in arguments:
-            self._date.value = arguments['date']
-
-    def _validate(self, body):
-        if self.client_ids.required and 'client_ids' not in body \
-                or \
-                self.client_ids.nullable is False and 'client_ids' in body and (body['client_ids'] is None or
-                                                                                len(body['client_ids']) == 0)\
-                or\
-                'client_ids' in body and self.client_ids.validate() is False:
-            return False
-        if self.date.required and 'date' not in body \
-                or \
-                self.date.nullable is False and 'date' in body and body['date'] is None\
-                or\
-                'date' in body and self.date.validate() is False:
-            return False
-        return True
-
-    def method_handler(self, request, ctx, store):
-        response = {}
-        ctx['nclients'] = len(self.client_ids.value)
-        for cid in self.client_ids.value:
-            response[cid] = scoring.get_interests(store, cid)
-        return response, OK
-
-
-class OnlineScoreRequest:
-
-    def __init__(self):
-        self._method_request = MethodRequest()
-        self._first_name = CharField(required=False, nullable=True)
-        self._last_name = CharField(required=False, nullable=True)
-        self._email = EmailField(required=False, nullable=True)
-        self._phone = PhoneField(required=False, nullable=True)
-        self._birthday = BirthDayField(required=False, nullable=True)
-        self._gender = GenderField(required=False, nullable=True)
-
-    def handler(self, request, ctx, store):
-        response, code = self._method_request.handler(request, ctx, store)
-        if code != OK:
-            return response, code
-        self._parse(request['body']['arguments'])
-        if 'arguments' not in request['body'] or len(request['body']['arguments']) == 0\
-                or self._validate(request['body']['arguments']) is False:
-            response = ERRORS[INVALID_REQUEST]
-            code = INVALID_REQUEST
-            return response, code
-        return self.method_handler(request, ctx, store)
-
-    @property
-    def first_name(self):
-        return self._first_name
-
-    @property
-    def last_name(self):
-        return self._last_name
-
-    @property
-    def email(self):
-        return self._email
-
-    @property
-    def phone(self):
-        return self._phone
-
-    @property
-    def birthday(self):
-        return self._birthday
-
-    @property
-    def gender(self):
-        return self._gender
-
-    def _parse(self, arguments):
-        if 'first_name' in arguments:
-            self._first_name.value = arguments['first_name']
-        if 'last_name' in arguments:
-            self._last_name.value = arguments['last_name']
-        if 'phone' in arguments:
-            self._phone.value = arguments['phone']
-        if 'email' in arguments:
-            self._email.value = arguments['email']
-        if 'birthday' in arguments:
-            self._birthday.value = arguments['birthday']
-        if 'gender' in arguments:
-            self._gender.value = arguments['gender']
-
-    def _validate(self, body):
-        if self.first_name.required and 'first_name' not in body \
-                or \
-                self.first_name.nullable is False and 'first_name' in body and body['first_name'] is None\
-                or\
-                'first_name' in body and self.first_name.validate() is False:
-            return False
-        if self.last_name.required and 'last_name' not in body \
-                or \
-                self.last_name.nullable is False and 'last_name' in body and body['last_name'] is None\
-                or\
-                'last_name' in body and self.last_name.validate() is False:
-            return False
-        if self.email.required and 'email' not in body \
-                or \
-                self.email.nullable is False and 'email' in body and body['email'] is None\
-                or\
-                'email' in body and self.email.validate() is False:
-            return False
-        if self.phone.required and 'phone' not in body \
-                or \
-                self.phone.nullable is False and 'phone' in body and body['phone'] is None\
-                or\
-                'phone' in body and self.phone.validate() is False:
-            return False
-        if self.birthday.required and 'birthday' not in body \
-                or \
-                self.birthday.nullable is False and 'birthday' in body and body['birthday'] is None\
-                or\
-                'birthday' in body and self.birthday.validate() is False:
-            return False
-        if self.gender.required and 'gender' not in body \
-                or \
-                self.gender.nullable is False and 'gender' in body and body['gender'] is None\
-                or\
-                'gender' in body and self.gender.validate() is False:
-            return False
-
-        has_pair_phone_and_email = 'phone' in body and body['phone'] and len(str(body['phone'])) != 0 and self.phone.validate()\
-            and 'email' in body and body['email'] and len(body['email']) != 0 and self.email.validate()
-
-        has_pair_first_and_last_name = 'first_name' in body and body['first_name'] and len(body['first_name']) != 0 and\
-                                       self.first_name.validate() and 'last_name' in body and body['last_name'] and\
-                                       len(body['last_name']) and self.last_name.validate()
-
-        has_pair_gender_and_birthday = 'birthday' in body and body['birthday'] and len(body['birthday']) != 0 and\
-            self.birthday.validate() and 'gender' in body and self.gender.validate()
-
-        if has_pair_phone_and_email or has_pair_first_and_last_name or has_pair_gender_and_birthday:
-            return True
-        else:
-            return False
-
-    def method_handler(self, request, ctx, store):
-        ctx['has'] = []
-        arguments = request['body']['arguments']
-        if 'first_name' in arguments and arguments['first_name'] and len(arguments['first_name']) != 0:
-            ctx['has'].append('first_name')
-        if 'last_name' in arguments and arguments['last_name'] and len(arguments['last_name']) != 0:
-            ctx['has'].append('last_name')
-        if 'phone' in arguments and arguments['phone'] and len(str(arguments['phone'])) != 0:
-            ctx['has'].append('phone')
-        if 'birthday' in arguments and arguments['birthday'] and len(arguments['birthday']) != 0:
-            ctx['has'].append('birthday')
-        if 'email' in arguments and arguments['email'] and len(arguments['email']) != 0:
-            ctx['has'].append('email')
-        if 'gender' in arguments and arguments['gender'] is not None:
-            ctx['has'].append('gender')
-        if self._method_request.is_admin:
-            score = int(ADMIN_SALT)
-        else:
-            score = scoring.get_score(store, self.phone, self.email, self.birthday, self.gender, self.first_name,
-                                      self.last_name)
-        response = {'score': score}
-        return response, OK
+        return self.login == ADMIN_LOGIN
 
 
 def check_auth(request):
     if request.is_admin:
-<<<<<<< HEAD
-        digest = hashlib.sha512(bytes(datetime.now().strftime('%Y%m%d%H') + ADMIN_SALT, 'utf-8')).hexdigest()
-    else:
-        digest = hashlib.sha512(bytes(request.account.value, 'utf-8') + bytes(request.login.value, 'utf-8') +
-                                bytes(SALT, 'utf-8')).hexdigest()
-
-    if digest == request.token.value:
-=======
         digest = hashlib.sha512(bytes(datetime.datetime.now().strftime("%Y%m%d%H") + ADMIN_SALT, 'utf-8')).hexdigest()
     else:
         digest = hashlib.sha512(bytes(request.account + request.login + SALT, 'utf-8')).hexdigest()
     if digest == request.token:
->>>>>>> e0b5a4e2
         return True
     return False
 
 
 def method_handler(request, ctx, store):
-<<<<<<< HEAD
-    response, code = None, None
-    handlers = {'online_score': OnlineScoreRequest,
-                'clients_interests': ClientsInterestsRequest}
-
-    if request and 'body' in request and 'method' in request['body'] and request['body']['method'] in handlers:
-        response, code = handlers[request['body']['method']]().handler(request, ctx, store)
-    else:
-        response = ERRORS[INVALID_REQUEST]
-        code = INVALID_REQUEST
-    return response, code
-=======
     try:
         auth_request = MethodRequest()
         auth_request.parse(request['body'])
@@ -716,72 +282,61 @@
         response = ERRORS[FORBIDDEN]
         code = FORBIDDEN
         return response, code
->>>>>>> e0b5a4e2
 
 
 class MainHTTPHandler(BaseHTTPRequestHandler):
     router = {
-        'method': method_handler
+        "method": method_handler
     }
     store = None
 
-    @staticmethod
-    def get_request_id(headers):
+    def get_request_id(self, headers):
         return headers.get('HTTP_X_REQUEST_ID', uuid.uuid4().hex)
 
     def do_POST(self):
         response, code = {}, OK
-        context = {'request_id': self.get_request_id(self.headers)}
+        context = {"request_id": self.get_request_id(self.headers)}
         request = None
         try:
             data_string = self.rfile.read(int(self.headers['Content-Length'])).decode('utf-8')
             request = json.loads(data_string)
-        except Exception as e:
-            logging.exception(e)
+        except:
             code = BAD_REQUEST
 
         if request:
-            context['has'] = self.get_field_list(request)
-            path = self.path.strip('/')
-            logging.info('%s: %s %s' % (self.path, data_string, context['request_id']))
+            path = self.path.strip("/")
+            logging.info("%s: %s %s" % (self.path, data_string, context["request_id"]))
             if path in self.router:
                 try:
-<<<<<<< HEAD
-                    response, code = self.router[path]({'body': request, 'headers': self.headers}, context, self.store)
-                except Exception as e:
-                    logging.exception('Unexpected error: %s' % e)
-=======
                     response, code = self.router[path]({"body": request, "headers": self.headers}, context, self.store)
                 except Exception as e:
                     logging.exception("Unexpected error: %s" % e)
->>>>>>> e0b5a4e2
                     code = INTERNAL_ERROR
             else:
                 code = NOT_FOUND
-        else:
-            self.send_response(INVALID_REQUEST)
+
         self.send_response(code)
-        self.send_header('Content-Type', 'application/json')
+        self.send_header("Content-Type", "application/json")
         self.end_headers()
         if code not in ERRORS:
-            r = {'response': response, 'code': code}
+            r = {"response": response, "code": code}
         else:
-            r = {'error': response or ERRORS.get(code, 'Unknown Error'), 'code': code}
+            r = {"error": response or ERRORS.get(code, "Unknown Error"), "code": code}
         context.update(r)
         logging.info(context)
-        self.wfile.write(bytes(json.dumps(r), 'utf-8'))
+        self.wfile.write(json.dumps(r))
         return
 
 
-if __name__ == '__main__':
+if __name__ == "__main__":
     op = OptionParser()
-    op.add_option('-p', '--port', action='store', type=int, default=8080)
-    op.add_option('-l', '--log', action='store', default=None)
+    op.add_option("-p", "--port", action="store", type=int, default=8080)
+    op.add_option("-l", "--log", action="store", default=None)
     (opts, args) = op.parse_args()
     logging.basicConfig(filename=opts.log, level=logging.INFO,
                         format='[%(asctime)s] %(levelname).1s %(message)s', datefmt='%Y.%m.%d %H:%M:%S')
-    server = HTTPServer(('localhost', opts.port), MainHTTPHandler)
-    logging.info('Starting server at %s' % opts.port)
+    server = HTTPServer(("localhost", opts.port), MainHTTPHandler)
+    logging.info("Starting server at %s" % opts.port)
     try:
         server.serve_forever()
     except KeyboardInterrupt:
